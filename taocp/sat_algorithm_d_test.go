--- conflicted
+++ resolved
@@ -35,20 +35,12 @@
 
 		if sat != c.sat {
 			t.Errorf("expected satisfiable=%t for clauses %v; got %t", c.sat, c.clauses, sat)
-<<<<<<< HEAD
-			continue
-=======
->>>>>>> 7a9d0e7a
 		} else if sat {
 			validSolution := SatTest(c.n, c.clauses, solution)
 			if !validSolution {
 				t.Errorf("expected a valid solution for n=%d, clauses=%v; did not get one", c.n, c.clauses)
 			}
 		}
-<<<<<<< HEAD
-
-=======
->>>>>>> 7a9d0e7a
 	}
 }
 
